// Copyright 2024 TIER IV, Inc.
//
// Licensed under the Apache License, Version 2.0 (the "License");
// you may not use this file except in compliance with the License.
// You may obtain a copy of the License at
//
//     http://www.apache.org/licenses/LICENSE-2.0
//
// Unless required by applicable law or agreed to in writing, software
// distributed under the License is distributed on an "AS IS" BASIS,
// WITHOUT WARRANTIES OR CONDITIONS OF ANY KIND, either express or implied.
// See the License for the specific language governing permissions and
// limitations under the License.

#pragma once

#include "nebula_ros/common/parameter_descriptors.hpp"
#include "nebula_ros/velodyne/decoder_wrapper.hpp"
#include "nebula_ros/velodyne/hw_interface_wrapper.hpp"
#include "nebula_ros/velodyne/hw_monitor_wrapper.hpp"

#include <ament_index_cpp/get_package_prefix.hpp>
#include <boost_tcp_driver/tcp_driver.hpp>
#include <nebula_common/nebula_common.hpp>
#include <nebula_common/nebula_status.hpp>
#include <nebula_common/velodyne/velodyne_common.hpp>
#include <nebula_hw_interfaces/nebula_hw_interfaces_velodyne/velodyne_hw_interface.hpp>
#include <rclcpp/rclcpp.hpp>
#include <rclcpp_components/register_node_macro.hpp>

#include <nebula_msgs/msg/nebula_packet.hpp>
#include <velodyne_msgs/msg/velodyne_scan.hpp>

#include <boost/algorithm/string/join.hpp>
#include <boost/asio.hpp>
#include <boost/lexical_cast.hpp>

#include <array>
#include <chrono>
#include <memory>
#include <mutex>
#include <optional>
#include <thread>
#include <vector>

namespace nebula::ros
{

/// @brief Ros wrapper of velodyne driver
class VelodyneRosWrapper final : public rclcpp::Node
{
public:
  explicit VelodyneRosWrapper(const rclcpp::NodeOptions & options);
  ~VelodyneRosWrapper() noexcept {};

  /// @brief Get current status of this driver
  /// @return Current status
  Status get_status();

  /// @brief Start point cloud streaming (Call SensorInterfaceStart of HwInterface)
  /// @return Resulting status
  Status stream_start();

private:
  void receive_cloud_packet_callback(std::vector<uint8_t> & packet);

  void receive_scan_message_callback(std::unique_ptr<velodyne_msgs::msg::VelodyneScan> scan_msg);

  Status declare_and_get_sensor_config_params();

  void reconfigure_hw_interface();

  void create_packet_subscriber();
  void reset_packet_subscriber();

  // HW interface management
  void bringup_hw(bool);
  void cleanup_on_hw_reconfigure();
  void setup_decoder();

  // Decoder thread management
  void decoder_wrapper_thread(std::stop_token stoken);
  void set_decoder_wrapper();
  void stop_decoder_thread() { decoder_thread_.request_stop(); }

  /// @brief rclcpp parameter callback
  /// @param parameters Received parameters
  /// @return SetParametersResult
  rcl_interfaces::msg::SetParametersResult on_parameter_change(
    const std::vector<rclcpp::Parameter> & p);

  Status validate_and_set_config(
    std::shared_ptr<const drivers::VelodyneSensorConfiguration> & new_config);

  Status wrapper_status_;

  std::shared_ptr<const nebula::drivers::VelodyneSensorConfiguration> sensor_cfg_ptr_{};

<<<<<<< HEAD
=======
  /// @brief Stores received packets that have not been processed yet by the decoder thread
  MtQueue<std::unique_ptr<nebula_msgs::msg::NebulaPacket>> packet_queue_;
  /// @brief Thread to isolate decoding from receiving
  std::jthread decoder_thread_;

>>>>>>> eb39c5cc
  rclcpp::Subscription<velodyne_msgs::msg::VelodyneScan>::SharedPtr packets_sub_{};

  bool launch_hw_;
  bool use_udp_only_;

  bool restart_hw_ = false;
  bool restart_packet_subscriber_ = false;

  std::optional<VelodyneHwInterfaceWrapper> hw_interface_wrapper_;
  std::optional<VelodyneHwMonitorWrapper> hw_monitor_wrapper_;
  std::optional<VelodyneDecoderWrapper> decoder_wrapper_;
  rclcpp::TimerBase::SharedPtr hw_reconfigure_timer_;

  std::mutex mtx_config_;

  OnSetParametersCallbackHandle::SharedPtr parameter_event_cb_;
};

}  // namespace nebula::ros<|MERGE_RESOLUTION|>--- conflicted
+++ resolved
@@ -83,6 +83,21 @@
   void set_decoder_wrapper();
   void stop_decoder_thread() { decoder_thread_.request_stop(); }
 
+  void reconfigure_hw_interface();
+
+  void create_packet_subscriber();
+  void reset_packet_subscriber();
+
+  // HW interface management
+  void bringup_hw(bool);
+  void cleanup_on_hw_reconfigure();
+  void setup_decoder();
+
+  // Decoder thread management
+  void decoder_wrapper_thread(std::stop_token stoken);
+  void set_decoder_wrapper();
+  void stop_decoder_thread() { decoder_thread_.request_stop(); }
+
   /// @brief rclcpp parameter callback
   /// @param parameters Received parameters
   /// @return SetParametersResult
@@ -96,17 +111,13 @@
 
   std::shared_ptr<const nebula::drivers::VelodyneSensorConfiguration> sensor_cfg_ptr_{};
 
-<<<<<<< HEAD
-=======
-  /// @brief Stores received packets that have not been processed yet by the decoder thread
-  MtQueue<std::unique_ptr<nebula_msgs::msg::NebulaPacket>> packet_queue_;
-  /// @brief Thread to isolate decoding from receiving
-  std::jthread decoder_thread_;
-
->>>>>>> eb39c5cc
   rclcpp::Subscription<velodyne_msgs::msg::VelodyneScan>::SharedPtr packets_sub_{};
 
   bool launch_hw_;
+  bool use_udp_only_;
+
+  bool restart_hw_ = false;
+  bool restart_packet_subscriber_ = false;
   bool use_udp_only_;
 
   bool restart_hw_ = false;
@@ -116,6 +127,7 @@
   std::optional<VelodyneHwMonitorWrapper> hw_monitor_wrapper_;
   std::optional<VelodyneDecoderWrapper> decoder_wrapper_;
   rclcpp::TimerBase::SharedPtr hw_reconfigure_timer_;
+  rclcpp::TimerBase::SharedPtr hw_reconfigure_timer_;
 
   std::mutex mtx_config_;
 
